'use strict';

var util = require('../util/util.js');

module.exports = Placement;

function Placement(geometry, zoom, collision) {
    this.geometry = geometry;
    this.zoom = zoom;
    this.collision = collision;

    // Calculate the maximum scale we can go down in our fake-3d rtree so that
    // placement still makes sense. This is calculated so that the minimum
    // placement zoom can be at most 25.5 (we use an unsigned integer x10 to
    // store the minimum zoom).
    //
    // We don't want to place labels all the way to 25.5. This lets too many
    // glyphs be placed, slowing down collision checking. Only place labels if
    // they will show up within the intended zoom range of the tile.
    // TODO make this not hardcoded to 3
    this.maxPlacementScale = Math.exp(Math.LN2 * Math.min((25.5 - this.zoom), 3));
}

var minScale = 0.125; // underscale by 3 zoom levels

function byScale(a, b) {
    return a.scale - b.scale;
}

Placement.prototype.addFeature = function(line, info, faces, shaping) {
    var glyphVertex = this.geometry.glyphVertex,
        horizontal = info.path === 'horizontal',
        padding = info.padding || 2,
        maxAngleDelta = info.maxAngleDelta || Math.PI,

        // street label size is 12 pixels, sdf glyph size is 24 pixels.
        // the minimum map tile size is 512, the extent is 4096
        // this value is calculated as: (4096/512) / (24/12)
        fontScale = (4096 / 512) / (24 / info.fontSize),

        anchors = getAnchors(line);

    // Sort line segments by length so that we can start placement at
    // the longest line segment.
    anchors.sort(byScale);

    var advance = this.measureText(faces, shaping);

    for (var j = 0, len = anchors.length; j < len; j++) {
        var anchor = anchors[j];

        // Use the minimum scale from the place information. This shrinks the
        // bbox we query for immediately and we have less spurious collisions.
        //
        // Calculate the minimum placement scale we should start with based
        // on the length of the street segment.
        // TODO: extend the segment length if the adjacent segments are
        //       almost parallel to this segment.

        if (anchor.scale > this.maxPlacementScale) continue;

        var glyphs = getGlyphs(anchor, advance, shaping, faces, fontScale, horizontal, line, maxAngleDelta),
            glyphsLen = glyphs.length;

        // find the minimum scale the label could be displayed at
        var placementScale = Infinity;
        for (var m = 0; m < glyphsLen; m++) {
            placementScale = Math.max(Math.min(placementScale, glyphs[m].minScale), anchor.scale);
        }

        // Collision checks between rotating and fixed labels are
        // relatively expensive, so we use one box per label, not per glyph
        // for horizontal labels.
        var colliders = horizontal ? [getMergedGlyphs(glyphs, horizontal, anchor)] : glyphs;

        placementScale = this.collision.getPlacementScale(colliders, placementScale, this.maxPlacementScale, padding);
        if (placementScale === null) continue;

        var placementRange = this.collision.getPlacementRange(colliders, placementScale, horizontal);

        this.collision.insert(colliders, anchor, placementScale, placementRange, horizontal, padding);

        var placementZoom = this.zoom + Math.log(placementScale) / Math.LN2;

        // Once we're at this point in the loop, we know that we can place the label
        // and we're going to insert all all glyphs we remembered earlier.
        for (var k = 0; k < glyphsLen; k++) {
            var glyph = glyphs[k],
                tl = glyph.tl,
                tr = glyph.tr,
                bl = glyph.bl,
                br = glyph.br,
                tex = glyph.tex,
                width = glyph.width,
                height = glyph.height,
                angle = glyph.angle;

            var minZoom = Math.max(this.zoom + Math.log(glyph.minScale) / Math.LN2, placementZoom);
            var maxZoom = Math.min(this.zoom + Math.log(glyph.maxScale) / Math.LN2, 25);
            var glyphAnchor = glyph.anchor;

            if (maxZoom <= minZoom) continue;

            // Lower min zoom so that while fading out the label
            // it can be shown outside of collision-free zoom levels
            if (minZoom === placementZoom) {
                minZoom = 0;
            }

            // first triangle
            glyphVertex.add(glyphAnchor.x, glyphAnchor.y, tl.x, tl.y, tex.x, tex.y, angle, minZoom, placementRange, maxZoom, placementZoom);
            glyphVertex.add(glyphAnchor.x, glyphAnchor.y, tr.x, tr.y, tex.x + width, tex.y, angle, minZoom, placementRange, maxZoom, placementZoom);
            glyphVertex.add(glyphAnchor.x, glyphAnchor.y, bl.x, bl.y, tex.x, tex.y + height, angle, minZoom, placementRange, maxZoom, placementZoom);

            // second triangle
            glyphVertex.add(glyphAnchor.x, glyphAnchor.y, tr.x, tr.y, tex.x + width, tex.y, angle, minZoom, placementRange, maxZoom, placementZoom);
            glyphVertex.add(glyphAnchor.x, glyphAnchor.y, bl.x, bl.y, tex.x, tex.y + height, angle, minZoom, placementRange, maxZoom, placementZoom);
            glyphVertex.add(glyphAnchor.x, glyphAnchor.y, br.x, br.y, tex.x + width, tex.y + height, angle, minZoom, placementRange, maxZoom, placementZoom);
        }
    }
};

Placement.prototype.measureText = function(faces, shaping) {
    var advance = 0;

    // TODO: advance is not calculated correctly. we should instead use the
    // bounding box of the glyph placement.
    for (var i = 0; i < shaping.length; i++) {
        var shape = shaping[i];
        var glyph = faces[shape.face].glyphs[shape.glyph];
        if (glyph) {
            advance += glyph.advance;
        }
    }

    return advance;
};

function getAnchors(line) {

    var anchors = [];

    // Place labels that only have one point.
    if (line.length === 1) {
        anchors.push({
            x: line[0].x,
            y: line[0].y,
            angle: 0,
            scale: minScale
        });

    } else {
        // Make a list of all line segments in this
        var levels = 4;
        var f = Math.pow(2, 4 - levels);
        var textMinDistance = 250 * f;
        //var advance = this.measureText(faces, shaping) * f / 2;
        var interval = textMinDistance;// + advance;

        var distance = 0;
        var markedDistance = 0;

        var begin = anchors.length;
        for (var k = 0; k < line.length - 1; k++) {
            var b = line[k+1];
            var a = line[k];

            var segmentDist = util.dist(a, b);
            var angle = -Math.atan2(b.x - a.x, b.y - a.y) + Math.PI / 2;

            while (markedDistance + interval < distance + segmentDist) {
                markedDistance += interval;
                var segmentInterp = (markedDistance - distance)/ segmentDist;
                var point = {
                    x: util.interp(a.x, b.x, segmentInterp),
                    y: util.interp(a.y, b.y, segmentInterp),
                    segment: k,
                    angle: angle
                };

                anchors.push(point);
            }

            distance += segmentDist;
        }

        for (var m = begin; m < anchors.length; m++) {
            // todo make sure there is enough space left at that scale
            var s = 8;
            var n = m - begin;
            if (n % 1 === 0) s = 8;
            if (n % 2 === 0) s = 4;
            if (n % 4 === 0) s = 2;
            if (n % 8 === 0) s = minScale;
            anchors[m].scale = s;
        }

    }

    return anchors;

}

<<<<<<< HEAD
function getGlyphs(anchor, advance, shaping, faces, fontScale, horizontal, line) {

=======
function getGlyphs(anchor, advance, shaping, faces, fontScale, horizontal, line, maxAngleDelta) {
>>>>>>> fb687251
    // The total text advance is the width of this label.

    // TODO: figure out correct ascender height.
    var origin = { x: 0, y: -17 };

    origin.x -= advance / 2;

    // TODO: allow setting an alignment
    // var alignment = 'center';
    // if (alignment == 'center') {
    //     origin.x -= advance / 2;
    // } else if (alignment == 'right') {
    //     origin.x -= advance;
    // }

    var glyphs = [];

    var buffer = 3;

    for (var k = 0; k < shaping.length; k++) {
        var shape = shaping[k];
        var face = faces[shape.face];
        var glyph = face.glyphs[shape.glyph];
        var rect = face.rects[shape.glyph];

        if (!glyph) continue;

        var width = glyph.width;
        var height = glyph.height;

        if (!(width > 0 && height > 0 && rect)) continue;

        width += buffer * 2;
        height += buffer * 2;

        // Increase to next number divisible by 4, but at least 1.
        // This is so we can scale down the texture coordinates and pack them
        // into 2 bytes rather than 4 bytes.
        width += (4 - width % 4);
        height += (4 - height % 4);

        var x = (origin.x + shape.x + glyph.left - buffer + width / 2) * fontScale;

        var glyphInstances;
        if (typeof anchor.segment !== 'undefined') {
            glyphInstances = [];
            getSegmentGlyphs(glyphInstances, anchor, x, line, anchor.segment, 1, maxAngleDelta);
            getSegmentGlyphs(glyphInstances, anchor, x, line, anchor.segment, -1, maxAngleDelta);

        } else {
            // THIS IS TERRIBLE. TODO cleanup
            glyphInstances = [anchor];
            anchor.anchor = anchor;
            anchor.offset = 0;
            anchor.maxScale = Infinity;
            anchor.minScale = minScale;
        }

        var x1 = origin.x + shape.x + glyph.left - buffer,
            y1 = origin.y + shape.y - glyph.top - buffer,
            x2 = x1 + width,
            y2 = y1 + height,

            otl = { x: x1, y: y1 },
            otr = { x: x2, y: y1 },
            obl = { x: x1, y: y2 },
            obr = { x: x2, y: y2 },

            box = {
                x1: fontScale * x1,
                y1: fontScale * y1,
                x2: fontScale * x2,
                y2: fontScale * y2
            };

        for (var i = 0; i < glyphInstances.length; i++) {

            var instance = glyphInstances[i],

                tl = otl,
                tr = otr,
                bl = obl,
                br = obr,

                // Clamp to -90/+90 degrees
                angle = instance.angle;

            if (angle) {
                // Compute the transformation matrix.
                var sin = Math.sin(angle),
                    cos = Math.cos(angle),
                    matrix = { a: cos, b: -sin, c: sin, d: cos };

                tl = util.vectorMul(matrix, tl);
                tr = util.vectorMul(matrix, tr);
                bl = util.vectorMul(matrix, bl);
                br = util.vectorMul(matrix, br);

                // Calculate the rotated glyph's bounding box offsets from the anchor point.
                box = {
                    x1: fontScale * Math.min(tl.x, tr.x, bl.x, br.x),
                    y1: fontScale * Math.min(tl.y, tr.y, bl.y, br.y),
                    x2: fontScale * Math.max(tl.x, tr.x, bl.x, br.x),
                    y2: fontScale * Math.max(tl.y, tr.y, bl.y, br.y)
                };
            }

            var bbox;

            if (horizontal) {
                var x12 = box.x1 * box.x1,
                    y12 = box.y1 * box.y1,
                    x22 = box.x2 * box.x2,
                    y22 = box.y2 * box.y2,
                    diag = Math.sqrt(Math.max(x12 + y12, x12 + y22, x22 + y12, x22 + y22));

                bbox = {
                    x1: -diag,
                    y1: -diag,
                    x2: diag,
                    y2: diag
                };
            } else {
                bbox = box;
            }

            // Remember the glyph for later insertion.
            glyphs.push({
                tl: tl,
                tr: tr,
                bl: bl,
                br: br,
                tex: rect,
                width: width,
                height: height,
                box: box,
                bbox: bbox,
                rotate: horizontal,
                angle: (anchor.angle + instance.offset + 2 * Math.PI) % (2 * Math.PI),
                minScale: instance.minScale,
                maxScale: instance.maxScale,
                anchor: instance.anchor
            });
        }
    }

    // Prevent label from extending past the end of the line
    for (var m = 0; m < glyphs.length; m++) {
        var g = glyphs[m];
        g.minScale = Math.max(g.minScale, anchor.scale);
    }

    return glyphs;
}

function getMergedGlyphs(glyphs, horizontal, anchor) {

    var mergedglyphs = {
        box: { x1: Infinity, y1: Infinity, x2: -Infinity, y2: -Infinity },
        bbox: { x1: Infinity, y1: Infinity, x2: -Infinity, y2: -Infinity },
        rotate: horizontal,
        anchor: anchor,
        minScale: 0
    };

    var box = mergedglyphs.box;
    var bbox = mergedglyphs.bbox;

    for (var m = 0; m < glyphs.length; m++) {
        var gbbox = glyphs[m].bbox;
        var gbox = glyphs[m].box;
        box.x1 = Math.min(box.x1, gbox.x1);
        box.y1 = Math.min(box.y1, gbox.y1);
        box.x2 = Math.max(box.x2, gbox.x2);
        box.y2 = Math.max(box.y2, gbox.y2);
        bbox.x1 = bbox.y1 = Math.min(bbox.x1, gbbox.x1);
        bbox.x2 = bbox.y2 = Math.max(bbox.x2, gbbox.x2);
        mergedglyphs.minScale = Math.max(mergedglyphs.minScale, glyphs[m].minScale);
    }

    return mergedglyphs;
}

function getSegmentGlyphs(glyphs, anchor, offset, line, segment, direction, maxAngleDelta) {
    var upsideDown = direction < 0;

    if (offset < 0)  direction *= -1;

    if (direction > 0) segment++;

    var newAnchor = anchor;
    var end = line[segment];
    var prevscale = Infinity;
    var prevAngle;

    offset = Math.abs(offset);

    var placementScale = anchor.scale;

    segment_loop:
    while (true) {
        var dist = util.dist(newAnchor, end);
        var scale = offset/dist;
        var angle = -Math.atan2(end.x - newAnchor.x, end.y - newAnchor.y) + direction * Math.PI / 2;
        if (upsideDown) angle += Math.PI;

        // Don't place around sharp corners
        var angleDiff = (angle - prevAngle) % (2 * Math.PI);
        if (prevAngle && angleDiff > maxAngleDelta) {
            anchor.scale = prevscale;
            break;
        }

        glyphs.push({
            anchor: newAnchor,
            offset: upsideDown ? Math.PI : 0,
            minScale: scale,
            maxScale: prevscale,
            angle: (angle + 2 * Math.PI) % (2 * Math.PI)
        });

        if (scale <= placementScale) break;

        newAnchor = end;

        // skip duplicate nodes
        while (newAnchor.x === end.x && newAnchor.y === end.y) {
            segment += direction;
            end = line[segment];

            if (!end) {
                anchor.scale = scale;
                break segment_loop;
            }
        }

        var normal = util.normal(newAnchor, end);
        newAnchor = {
            x: newAnchor.x - normal.x * dist,
            y: newAnchor.y - normal.y * dist
        };
        prevscale = scale;
        prevAngle = angle;

    }
}<|MERGE_RESOLUTION|>--- conflicted
+++ resolved
@@ -201,12 +201,7 @@
 
 }
 
-<<<<<<< HEAD
-function getGlyphs(anchor, advance, shaping, faces, fontScale, horizontal, line) {
-
-=======
 function getGlyphs(anchor, advance, shaping, faces, fontScale, horizontal, line, maxAngleDelta) {
->>>>>>> fb687251
     // The total text advance is the width of this label.
 
     // TODO: figure out correct ascender height.
