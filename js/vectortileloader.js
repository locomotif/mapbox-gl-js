importScripts('/js/lib/underscore.js',
              '/js/protobuf.js',
              '/js/vectortile/vectortilefeature.js',
              '/js/vectortile/vectortilelayer.js',
              '/js/vectortile/vectortile.js',
              '/js/fillbuffer.js',
              '/js/vertexbuffer.js',
              '/js/linegeometry.js');


var mappings = {};

self.actor.on('set mapping', function(data) {
    mappings = data;
});

function VectorTileLayerLoader(buffer, end) {
    this._buffer = buffer;

    this.version = 1;
    this.name = null;
    this.extent = 4096;
    this.length = 0;

    this._keys = [];
    this._values = [];
    this._features = [];

    if (typeof end === 'undefined') {
        end = buffer.length;
    }

    var val, tag;
    while (buffer.pos < end) {
        val = buffer.readVarint();
        tag = val >> 3;
        if (tag == 15) {
            this.version = buffer.readVarint();
        } else if (tag == 1) {
            this.name = buffer.readString();
        } else if (tag == 5) {
            this.extent = buffer.readVarint();
        } else if (tag == 2) {
            this.length++;
            this._features.push(buffer.pos);
            buffer.skip(val);
        } else if (tag == 3) {
            this._keys.push(buffer.readString());
        } else if (tag == 4) {
            this._values.push(VectorTileLayerLoader.readFeatureValue(buffer));
        } else if (tag == 6) {
            this.vertex_count = buffer.readVarint();
        } else {
            console.warn('skipping', tag);
            buffer.skip(val);
        }
    }
}

VectorTileLayerLoader.readFeatureValue = function(buffer) {
    var value = null;

    var bytes = buffer.readVarint();
    var val, tag;
    var end = buffer.pos + bytes;
    while (buffer.pos < end) {
        val = buffer.readVarint();
        tag = val >> 3;

        if (tag == 1) {
            value = buffer.readString();
        } else if (tag == 2) {
            throw new Error('read float');
        } else if (tag == 3) {
            value = buffer.readDouble();
        } else if (tag == 4) {
            value = buffer.readVarint();
        } else if (tag == 5) {
            throw new Error('read uint');
        } else if (tag == 6) {
            value = buffer.readSVarint();
        } else if (tag == 7) {
            value = Boolean(buffer.readVarint());
        } else {
            buffer.skip(val);
        }
    }

    return value;
};

function VectorTileLoader(buffer, end) {
    this._buffer = buffer;
    this.layers = {};

    if (typeof end === 'undefined') {
        end = buffer.length;
    }

    var val, tag;
    while (buffer.pos < end) {
        val = buffer.readVarint();
        tag = val >> 3;
        if (tag == 3) {
            var layer_bytes = buffer.readVarint();
            var layer_end = buffer.pos + layer_bytes;
            var layer = new VectorTileLayerLoader(buffer, layer_end);
            if (layer.length) {
                this.layers[layer.name] = layer;
            }
            buffer.pos = layer_end;
        } else {
            buffer.skip(val);
        }
    }
}

/*
 * Construct a new LoaderManager object
 */
function LoaderManager() {
    this.loading = {};
}

/*
 * Load and parse a tile at `url`, and call `respond` with
 * (err, response)
 *
 * @param {string} url
 * @param {function} respond
 */
LoaderManager.prototype.load = function(url, respond) {
    var mgr = this;
    this.loading[url] = this.loadBuffer(url, function(err, buffer) {
        delete mgr.loading[url];
        if (err) {
            respond(err);
        }
        else {
            try {
                var tile = new VectorTileLoader(new Protobuf(buffer));
                mgr.parseTile(tile, respond);
            } catch (err) {
                respond(err);
            }
        }
    });
};

/*
 * Abort the request keyed under `url`
 *
 * @param {string} url
 */
LoaderManager.prototype.abort = function(url) {
    if (this.loading[url]) {
        this.loading[url].abort();
        delete this.loading[url];
    }
};

/*
 * Request a resources as an arraybuffer
 *
 * @param {string} url
 * @param {function} callback
 */
LoaderManager.prototype.loadBuffer = function(url, callback) {
    var xhr = new XMLHttpRequest();
    xhr.open("GET", url, true);
    xhr.responseType = "arraybuffer";
    xhr.onload = function(e) {
        if (xhr.status >= 200 && xhr.status < 300 && xhr.response) {
            callback(null, new Uint8Array(xhr.response));
        } else {
            callback(xhr.statusText);
        }
    };
    xhr.send();
    return xhr;
};

/*
 * Given tile data, parse raw vertices and data, create a vector
 * tile and parse it into ready-to-render vertices.
 *
 * @param {object} data
 * @param {function} respond
 */
LoaderManager.prototype.parseTile = function(data, respond) { try {
    var layers = {};
    var lineGeometry = new LineGeometry();
    var tile = new VectorTile(data);

    mappings.forEach(function(mapping) {
        var layer = tile.layers[mapping.layer];
        if (layer) {
            var buckets = {}; for (var key in mapping.sort) buckets[key] = [];

            for (var i = 0; i < layer.length; i++) {
                var feature = layer.feature(i);
                for (var key in mapping.sort) {
                    if (mapping.sort[key] === true ||
                        mapping.sort[key].indexOf(feature[mapping.field]) >= 0) {
                        buckets[key].push(feature);
                        break;
                    }
                }
            }

            // All features are sorted into buckets now. Add them to the geometry
            // object and remember the position/length
            for (var key in buckets) {
                var layer = layers[key] = {
                    buffer: lineGeometry.bufferIndex,
                    vertexIndex: lineGeometry.vertex.index,
                    fillIndex: lineGeometry.fill.index
                };
                if (mapping.label) {
                    layer.labels = []
                }

                // Add all the features to the geometry
                var bucket = buckets[key];
                for (var i = 0; i < bucket.length; i++) {
<<<<<<< HEAD
                    bucket[i].drawNative(geometry, !!mapping.label);
                    if (mapping.label) {
                        layer.labels.push(bucket[i][mapping.label]);
=======
                    var lines = bucket[i].loadGeometry();
                    for (var j = 0; j < lines.length; j++) {
                        // TODO: respect join and cap styles
                        lineGeometry.addLine(lines[j]);
>>>>>>> 4ada5043
                    }
                }

                layer.bufferEnd = lineGeometry.bufferIndex;
                layer.vertexIndexEnd = lineGeometry.vertex.index;
                layer.fillIndexEnd = lineGeometry.fill.index;
            }
        }
    });

    /*
    // add labels to map.
    for (var name in this.data.layers) {
        if (name.indexOf("_label") < 0) continue;
        var layer = this.data.layers[name];

        for (var i = 0; i < layer.length; i++) {
            // console.warn(layer.feature(i));
            // get the centroid of the feature
        }
    }
    */
    respond(null, {
        lineGeometry: lineGeometry,
        layers: layers
    }, [ data._buffer.buf.buffer ]);

    } catch(e) {
        // Forward the stack error to the main thread.
        console.warn(e.stack);
    }
};

var manager = new LoaderManager();

self.actor.on('load tile', function(url, respond) {
    manager.load(url, respond);
});

self.actor.on('abort tile', function(url, respond) {
    manager.abort(url);
});<|MERGE_RESOLUTION|>--- conflicted
+++ resolved
@@ -223,17 +223,16 @@
                 // Add all the features to the geometry
                 var bucket = buckets[key];
                 for (var i = 0; i < bucket.length; i++) {
-<<<<<<< HEAD
-                    bucket[i].drawNative(geometry, !!mapping.label);
-                    if (mapping.label) {
-                        layer.labels.push(bucket[i][mapping.label]);
-=======
                     var lines = bucket[i].loadGeometry();
                     for (var j = 0; j < lines.length; j++) {
                         // TODO: respect join and cap styles
                         lineGeometry.addLine(lines[j]);
->>>>>>> 4ada5043
                     }
+                    /*
+                    if (mapping.label) {
+                        layer.labels.push(bucket[i][mapping.label]);
+                    }
+                    */
                 }
 
                 layer.bufferEnd = lineGeometry.bufferIndex;
