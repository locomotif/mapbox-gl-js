--- conflicted
+++ resolved
@@ -1,7 +1,7 @@
 {
   "mapbox-gl-draw": {
     "prefix": "mapbox-gl-draw",
-    "latest": "0.13.2",
+    "latest": "0.12.1",
     "v":{
       "0.11.15":{
         "files":[
@@ -22,12 +22,6 @@
         ]
       },
       "0.12.1":{
-        "files":[
-          "mapbox-gl-draw.js",
-          "mapbox-gl-draw.css"
-        ]
-      },
-      "0.13.2":{
         "files":[
           "mapbox-gl-draw.js",
           "mapbox-gl-draw.css"
@@ -73,7 +67,7 @@
   },
   "mapbox-gl-geocoder": {
     "prefix": "mapbox-gl-geocoder",
-    "latest": "1.3.2",
+    "latest": "1.3.1",
     "v": {
       "0.0.0": {
         "files": [
@@ -110,22 +104,12 @@
           "mapbox-gl-geocoder.js",
           "mapbox-gl-geocoder.css"
         ]
-      },
-      "1.3.2": {
-        "files": [
-          "mapbox-gl-geocoder.js",
-          "mapbox-gl-geocoder.css"
-        ]
       }
     }
   },
   "mapbox-gl-compare": {
     "prefix": "mapbox-gl-compare",
-<<<<<<< HEAD
-    "latest": "0.0.3",
-=======
     "latest": "0.1.0",
->>>>>>> 08363f68
     "v": {
       "0.0.1": {
         "files": [
@@ -139,11 +123,7 @@
           "mapbox-gl-compare.css"
         ]
       },
-<<<<<<< HEAD
-      "0.0.3": {
-=======
       "0.1.0": {
->>>>>>> 08363f68
         "files": [
           "mapbox-gl-compare.js",
           "mapbox-gl-compare.css"
